--- conflicted
+++ resolved
@@ -71,13 +71,9 @@
     }
   },
   "dependencies": {
-<<<<<<< HEAD
-    "libphonenumber-js": "^1.10.15",
-    "match-sorter": "^6.3.1"
-=======
+    "match-sorter": "^6.3.1",
     "@types/node": "^20.8.4",
     "libphonenumber-js": "^1.10.47"
->>>>>>> 135cf96d
   },
   "devDependencies": {
     "@babel/core": "^7.23.0",
